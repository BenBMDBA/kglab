--- conflicted
+++ resolved
@@ -1,15 +1,10 @@
-#!/usr/bin/env python
-# -*- coding: utf-8 -*-
-# see license https://github.com/DerwenAI/kglab#license-and-copyright
-
-<<<<<<< HEAD
 """
 kglab main class definition.
+
+ see license https://github.com/DerwenAI/kglab#license-and-copyright
 """
-=======
 ######################################################################
 ## kglab - core classes
->>>>>>> 1d731b1b
 
 import codecs
 import datetime
@@ -32,7 +27,6 @@
 import pyvis  # type: ignore  # pylint: disable=E0401
 import urlpath  # type: ignore  # pylint: disable=E0401
 
-<<<<<<< HEAD
 import rdflib  # type: ignore  # pylint: disable=E0401
 import rdflib.plugin  # type: ignore  # pylint: disable=E0401
 import rdflib.plugins.parsers.notation3 as rdf_n3  # type: ignore  # pylint: disable=E0401
@@ -52,8 +46,6 @@
 
 _check_version()
 
-=======
->>>>>>> 1d731b1b
 if get_gpu_count() > 0:
     import cudf  # type: ignore  # pylint: disable=E0401
 
