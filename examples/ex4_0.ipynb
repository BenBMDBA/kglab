--- conflicted
+++ resolved
@@ -774,7 +774,6 @@
    "cell_type": "markdown",
    "metadata": {},
    "source": [
-<<<<<<< HEAD
     "Note the conditional probabilities in this sample:\n",
     "\n",
     "  * `P(sez_noodle|has_butter)` at approximately 1:2\n",
@@ -782,10 +781,6 @@
     "\n",
     "The latter is significantly lower, so these conditions seem reasonably good to use as filters for identifying which recipes to annotate.\n",
     "Of course, not every recipe is either a kind of pancake or noodle, since there are recipes for *omelette*, *Yorkshire pudding*, etc. \n",
-=======
-    "We added (has_butter, sez_noodle) tuples. In this sample the conditional probability `P(sez_noodle|has_butter)` is approximately 1:2, while `P(has_butter|sez_noodle)` is approximately 1:4 (i.e., significantly lower).\n",
-    "So these conditions seem reasonably good to use as filters for identifying which recipes to annotate.\n",
->>>>>>> 1a770c17
     "\n",
     "We'll revisit this kind of problem later with more formal, semi-automated methods that leverage machine learning and *human-in-the-loop* approaches.\n",
     "\n",
